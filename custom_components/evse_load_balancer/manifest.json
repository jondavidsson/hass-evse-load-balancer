--- conflicted
+++ resolved
@@ -18,9 +18,5 @@
   "iot_class": "local_push",
   "issue_tracker": "https://github.com/dirkgroenen/hass-evse-load-balancer/issues",
   "requirements": [],
-<<<<<<< HEAD
-  "version": "1.0.0"
-=======
   "version": "1.0.3"
->>>>>>> b8d4c0ea
 }