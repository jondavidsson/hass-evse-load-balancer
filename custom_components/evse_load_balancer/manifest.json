{
  "domain": "evse_load_balancer",
  "name": "EVSE Load Balancer",
  "after_dependencies": [
    "sensor",
    "easee",
    "dsmr",
    "mqtt",
    "zigbee2mqtt",
    "esphome"
  ],
  "codeowners": [
    "@dirkgroenen"
  ],
  "config_flow": true,
  "documentation": "https://github.com/dirkgroenen/hass-evse-load-balancer",
  "integration_type": "device",
  "iot_class": "local_push",
  "issue_tracker": "https://github.com/dirkgroenen/hass-evse-load-balancer/issues",
  "requirements": [],
<<<<<<< HEAD
  "version": "1.0.3-amina"
=======
  "version": "1.0.4"
>>>>>>> 89adb42d
}<|MERGE_RESOLUTION|>--- conflicted
+++ resolved
@@ -18,9 +18,5 @@
   "iot_class": "local_push",
   "issue_tracker": "https://github.com/dirkgroenen/hass-evse-load-balancer/issues",
   "requirements": [],
-<<<<<<< HEAD
-  "version": "1.0.3-amina"
-=======
   "version": "1.0.4"
->>>>>>> 89adb42d
 }