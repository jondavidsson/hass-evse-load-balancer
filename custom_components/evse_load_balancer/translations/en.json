{
    "title": "EVSE Load Balancer",
    "config": {
        "error": {
            "metering_selection_required": "Either select a Smart Meter or select 'Advanced Energy Configuration'"
        },
<<<<<<< HEAD
        "step": {
            "user": {
                "data": {
                    "charger_device": "EVSE Charger",
                    "meter_device": "Smart Energy Meter",
                    "custom_phase_config": "Advanced energy configuration (use when no energy meter is available)",
                    "fuse_size": "Fuse size per phase (A)",
                    "phase_count": "Number of phases"
                },
                "description": "Provide your Charger and Meter details.",
                "title": "Configuration"
            },
            "power": {
                "data": {
                    "l1": "Phase One (L1)",
                    "l2": "Phase Two (L2)",
                    "l3": "Phase Three (L3)",
                    "power_consumption": "Power Consumption",
                    "power_production": "Power Production",
                    "voltage": "Voltage"
                },
                "description": "Provide energy sensor details for each phase if custom configuration is selected.",
                "title": "Energy Configuration"
            }
        }
    },
    "options": {
        "step": {
            "init": {
                "title": "EVSE Load Balancer Options",
                "data": {
                    "charge_limit_hysteresis": "Hysteresis (Minutes)",
                    "max_fuse_load_amps": "Max Fuse Load Override (A)"
                },
                "description": "Adjust the behavior of the EVSE Load Balancer. For 'Max Fuse Load Override', a value of 0 means no override and the main fuse size will be used."
            }
=======
        "description": "How much time should have elapsed after a charger's last change before increasing it again."
      },
      "user": {
        "data": {
          "charger_device": "EVSE Charger",
          "meter_device": "Smart Energy Meter",
          "custom_phase_config": "Advanced energy configuration (use when no energy meter is available)",
          "fuse_size": "Fuse size per phase (A)",
          "phase_count": "Number of phases"
>>>>>>> 42843ad3
        },
        "error": {
            "invalid_max_fuse_override": "Max fuse load override value is invalid.",
            "invalid_number_format": "A numeric value was expected."
        },
        "abort": {
            "already_configured": "This device or service is already configured."
        }
    },
    "entity": {
        "sensor": {
            "evse_load_balancing_state": {
                "name": "Load balancing state",
                "state": {
                    "awaiting_charger": "Awaiting charger",
                    "monitoring_loads": "Monitoring loads",
                    "error": "Error"
                }
            },
            "evse_last_check": {
                "name": "Last check"
            },
            "evse_available_current_l1": {
                "name": "Available current L1"
            },
            "evse_available_current_l2": {
                "name": "Available current L2"
            },
            "evse_available_current_l3": {
                "name": "Available current L3"
            }
        }
    }
}<|MERGE_RESOLUTION|>--- conflicted
+++ resolved
@@ -4,7 +4,6 @@
         "error": {
             "metering_selection_required": "Either select a Smart Meter or select 'Advanced Energy Configuration'"
         },
-<<<<<<< HEAD
         "step": {
             "user": {
                 "data": {
@@ -39,19 +38,8 @@
                     "charge_limit_hysteresis": "Hysteresis (Minutes)",
                     "max_fuse_load_amps": "Max Fuse Load Override (A)"
                 },
-                "description": "Adjust the behavior of the EVSE Load Balancer. For 'Max Fuse Load Override', a value of 0 means no override and the main fuse size will be used."
+                "description": "Adjust how many minutes the load balancer should wait before increasing a charger's limit. For 'Max Fuse Load Override', an empty value means no override and the initial main fuse size will be used."
             }
-=======
-        "description": "How much time should have elapsed after a charger's last change before increasing it again."
-      },
-      "user": {
-        "data": {
-          "charger_device": "EVSE Charger",
-          "meter_device": "Smart Energy Meter",
-          "custom_phase_config": "Advanced energy configuration (use when no energy meter is available)",
-          "fuse_size": "Fuse size per phase (A)",
-          "phase_count": "Number of phases"
->>>>>>> 42843ad3
         },
         "error": {
             "invalid_max_fuse_override": "Max fuse load override value is invalid.",
